
`include "bsg_manycore_packet.vh"

// currently only supports south side of chip

module bsg_nonsynth_manycore_io_complex
  #(
     icache_entries_num_p   = -1   // entries of the icache number
    ,max_cycles_p   = -1
    ,addr_width_p   = -1
    ,load_id_width_p = 5
    ,epa_addr_width_p = -1
    ,dram_ch_num_p       = 0
    ,dram_ch_addr_width_p=-1
    ,data_width_p  = 32
    ,num_tiles_x_p = -1
    ,num_tiles_y_p = -1
    ,load_rows_p    =  num_tiles_y_p
    ,load_cols_p    =  num_tiles_x_p
    ,tile_id_ptr_p = -1
    ,src_x_cord_p = num_tiles_x_p -1 
    ,x_cord_width_lp  = `BSG_SAFE_CLOG2(num_tiles_x_p)
    ,y_cord_width_lp  = `BSG_SAFE_CLOG2(num_tiles_y_p + 2)
    ,include_dram_model = 1'b1

    //parameters for victim cache    
    ,init_vcache_p   = 0
    ,vcache_entries_p = -1 
    ,vcache_ways_p    = -1 

    ,bsg_manycore_link_sif_width_lp = `bsg_manycore_link_sif_width(addr_width_p,data_width_p,x_cord_width_lp,y_cord_width_lp,load_id_width_p)

    )
   (input clk_i
    ,input reset_i

    ,input  [num_tiles_x_p-1:0][bsg_manycore_link_sif_width_lp-1:0] ver_link_sif_i
    ,output [num_tiles_x_p-1:0][bsg_manycore_link_sif_width_lp-1:0] ver_link_sif_o

    ,input  [num_tiles_x_p-1:0][bsg_manycore_link_sif_width_lp-1:0] io_link_sif_i
    ,output [num_tiles_x_p-1:0][bsg_manycore_link_sif_width_lp-1:0] io_link_sif_o

    ,output finish_lo
	,output success_lo
	,output timeout_lo
    );

   initial
     begin
        $display("## creating manycore complex num_tiles (x,y) = %-d,%-d (%m)", num_tiles_x_p, num_tiles_y_p);
     end

   `declare_bsg_manycore_packet_s(addr_width_p,data_width_p,x_cord_width_lp,y_cord_width_lp,load_id_width_p);

   localparam packet_width_lp = `bsg_manycore_packet_width(addr_width_p, data_width_p, x_cord_width_lp, y_cord_width_lp, load_id_width_p);

   // we add this for easier debugging
<<<<<<< HEAD
  `declare_bsg_manycore_link_sif_s(addr_width_p,data_width_p,x_cord_width_lp,y_cord_width_lp);
   bsg_manycore_link_sif_s  [num_tiles_x_p-1:0] io_link_sif_i_cast, io_link_sif_o_cast;
   assign io_link_sif_i_cast = io_link_sif_i;
   assign io_link_sif_o      = io_link_sif_o_cast;
=======
  `declare_bsg_manycore_link_sif_s(addr_width_p,data_width_p,x_cord_width_lp,y_cord_width_lp,load_id_width_p);
   bsg_manycore_link_sif_s  [num_tiles_x_p-1:0] ver_link_sif_i_cast, ver_link_sif_o_cast;
   assign ver_link_sif_i_cast = ver_link_sif_i;
   assign ver_link_sif_o      = ver_link_sif_o_cast;
>>>>>>> fa3d33e0

   wire [39:0] cycle_count;

   bsg_cycle_counter #(.width_p(40),.init_val_p(0))
   cc (.clk_i(clk_i), .reset_i(reset_i), .ctr_r_o(cycle_count));


   bsg_manycore_packet_s  loader_data_lo;
   logic                      loader_v_lo;
   logic                      loader_ready_li;

   logic reset_r;
   always_ff @(posedge clk_i)
     begin
       reset_r <= reset_i;
     end

   bsg_manycore_spmd_loader
     #( .icache_entries_num_p    ( icache_entries_num_p)
        ,.num_rows_p    (num_tiles_y_p)
        ,.num_cols_p    (num_tiles_x_p)
        ,.load_rows_p   (load_rows_p)
        ,.load_cols_p   (load_cols_p)
        ,.data_width_p  (data_width_p)
        ,.addr_width_p  (addr_width_p)
        ,.load_id_width_p (load_id_width_p)
        ,.epa_addr_width_p (epa_addr_width_p)
        ,.dram_ch_num_p       ( dram_ch_num_p       )
        ,.dram_ch_addr_width_p( dram_ch_addr_width_p )
        ,.tile_id_ptr_p (tile_id_ptr_p)
        ,.init_vcache_p (init_vcache_p)
        ,.vcache_entries_p ( vcache_entries_p )
        ,.vcache_ways_p    ( vcache_ways_p    )
        ) spmd_loader
       ( .clk_i     (clk_i)
         ,.reset_i  (reset_r)
         ,.data_o   (loader_data_lo )
         ,.v_o      (loader_v_lo    )
         ,.ready_i  (loader_ready_li)
         ,.my_x_i   ( x_cord_width_lp ' (src_x_cord_p) )
         ,.my_y_i   ( y_cord_width_lp ' (num_tiles_y_p) )
         );
/*
   bsg_manycore_io_complex_rom
   #( .addr_width_p(addr_width_p)
      ,.width_p     (data_width_p)
      ) spmd_rom
     ( .addr_i (mem_addr)
       ,.data_o (mem_data)
       );

*/
   wire [num_tiles_x_p-1:0] finish_lo_vec;
   assign finish_lo = | finish_lo_vec;
   
   wire [num_tiles_x_p-1:0] success_lo_vec;
   assign success_lo = | success_lo_vec;
   
   wire [num_tiles_x_p-1:0] timeout_lo_vec;
   assign timeout_lo = | timeout_lo_vec;

   genvar                   i;
   //-----------------------------------------------------------------
   // Connects dram model
   if(include_dram_model) begin
        for (i = 0; i < num_tiles_x_p; i=i+1) begin
             
         bsg_manycore_ram_model#( .x_cord_width_p    (x_cord_width_lp)
                                 ,.y_cord_width_p    (y_cord_width_lp)
                                 ,.data_width_p      (data_width_p   )

                                 ,.addr_width_p      (addr_width_p   )
                                 ,.load_id_width_p   (load_id_width_p)
                                 ,.els_p             (2**dram_ch_addr_width_p)
                                )ram
        (  .clk_i
         , .reset_i

         // mesh network
         , .link_sif_i (ver_link_sif_i[i] )
         , .link_sif_o (ver_link_sif_o[i] )

         , .my_x_i ( x_cord_width_lp'(i)               )
         , .my_y_i ( y_cord_width_lp'(num_tiles_y_p+1) )

         );
        end
   end
   // we only set such a high number because we
   // know these packets can always be consumed
   // at the recipient and do not require any
   // forwarded traffic. for an accelerator
   // this would not be the case, and this
   // number must be set to the same as the
   // number of elements in the accelerator's
   // input fifo

   localparam spmd_max_out_credits_lp = 128;
   for (i = 0; i < num_tiles_x_p; i=i+1)
     begin: rof

        wire pass_thru_ready_lo;

        localparam credits_lp = (i== src_x_cord_p) ? spmd_max_out_credits_lp : 4;

        wire [`BSG_SAFE_CLOG2(credits_lp+1)-1:0] creds;

        logic [x_cord_width_lp-1:0] pass_thru_x_li;
        logic [y_cord_width_lp-1:0] pass_thru_y_li;

        assign pass_thru_x_li = x_cord_width_lp ' (i);
        assign pass_thru_y_li = y_cord_width_lp ' (num_tiles_y_p);

        // hook up the ready signal if this is the SPMD loader
        // we handle credits here but could do it in the SPMD module too

        if (i== src_x_cord_p)
          begin: fi
             assign loader_ready_li = pass_thru_ready_lo & (|creds);

	     if (0)
             always @(negedge clk_i)
               begin
                  if (~reset_i & loader_ready_li & loader_v_lo)
                    begin
                       $write("Loader: Transmitted addr=%-d'h%h (x_cord_width_lp=%-d)(y_cord_width_lp=%-d) "
                              ,addr_width_p, mem_addr, x_cord_width_lp, y_cord_width_lp);
                       `write_bsg_manycore_packet_s(loader_data_lo);
                       $write("\n");
                    end
                end

          end

        bsg_nonsynth_manycore_monitor #(.x_cord_width_p   (x_cord_width_lp)
                                        ,.y_cord_width_p  (y_cord_width_lp)
                                        ,.addr_width_p    (addr_width_p)
                                        ,.data_width_p    (data_width_p)
                                        ,.load_id_width_p (load_id_width_p)
                                        ,.channel_num_p   (i)
                                        ,.max_cycles_p    (max_cycles_p)
                                        ,.pass_thru_p     (i== src_x_cord_p)
                                        // for the SPMD loader we don't anticipate
                                        // any backwards flow control; but for an
                                        // accelerator, we must be much more careful about
                                        // setting this
                                        ,.pass_thru_max_out_credits_p (credits_lp)
                                        ) bmm (.clk_i             (clk_i)
                                               ,.reset_i          (reset_r)
                                               ,.link_sif_i       (io_link_sif_i_cast[i])
                                               ,.link_sif_o       (io_link_sif_o_cast[i])
                                               ,.pass_thru_data_i (loader_data_lo )
                                               ,.pass_thru_v_i    (loader_v_lo & loader_ready_li    )
                                               ,.pass_thru_ready_o(pass_thru_ready_lo)
                                               ,.pass_thru_out_credits_o(creds)
                                               ,.pass_thru_x_i(pass_thru_x_li)
                                               ,.pass_thru_y_i(pass_thru_y_li)
                                               ,.cycle_count_i(cycle_count)
                                               ,.finish_o     (finish_lo_vec[i])
											   ,.success_o(success_lo_vec[i])
											   ,.timeout_o(timeout_lo_vec[i])
                                               );
     end

endmodule<|MERGE_RESOLUTION|>--- conflicted
+++ resolved
@@ -55,17 +55,10 @@
    localparam packet_width_lp = `bsg_manycore_packet_width(addr_width_p, data_width_p, x_cord_width_lp, y_cord_width_lp, load_id_width_p);
 
    // we add this for easier debugging
-<<<<<<< HEAD
-  `declare_bsg_manycore_link_sif_s(addr_width_p,data_width_p,x_cord_width_lp,y_cord_width_lp);
+  `declare_bsg_manycore_link_sif_s(addr_width_p,data_width_p,x_cord_width_lp,y_cord_width_lp,load_id_width_p);
    bsg_manycore_link_sif_s  [num_tiles_x_p-1:0] io_link_sif_i_cast, io_link_sif_o_cast;
    assign io_link_sif_i_cast = io_link_sif_i;
    assign io_link_sif_o      = io_link_sif_o_cast;
-=======
-  `declare_bsg_manycore_link_sif_s(addr_width_p,data_width_p,x_cord_width_lp,y_cord_width_lp,load_id_width_p);
-   bsg_manycore_link_sif_s  [num_tiles_x_p-1:0] ver_link_sif_i_cast, ver_link_sif_o_cast;
-   assign ver_link_sif_i_cast = ver_link_sif_i;
-   assign ver_link_sif_o      = ver_link_sif_o_cast;
->>>>>>> fa3d33e0
 
    wire [39:0] cycle_count;
 
